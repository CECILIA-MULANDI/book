--- conflicted
+++ resolved
@@ -4474,13 +4474,8 @@
 #: src/toolchain/katana/reference.md:115
 #, fuzzy
 msgid ""
-<<<<<<< HEAD
 "`-b, --block-time <MILLISECONDS>`  \n"
 "     Block time in milliseconds for interval mining."
-=======
-"`-b, --block-time <SECONDS>`  \n"
-"     Block time in seconds for interval mining."
->>>>>>> f5cecdde
 msgstr ""
 "`-b, --block-time <MILLISECONDS>`  \n"
 "&nbsp;&nbsp;&nbsp;&nbsp; 以毫秒为单位的区间挖掘时间。"
